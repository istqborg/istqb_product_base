## Landing page

Data for the Landing page are defined in `metadata.yml` file as follows:

```yaml
schema: Certified Tester
level: Foundation Level
title: Example Syllabus Document
prefix: EXMPL
code: example
type: Syllabus
version: Version v0.1
date: 31 Octobver 2023
release: For internal use only
```

3rd parties can be added to the landing page by #TBD

## Paragraphs

You can write a new paragraph by writing a blank line as follows:

``` md
Here is the first paragraph.

Here is the second paragraph.
```

This will produce the following output:

Here is the first paragraph.

Here is the second paragraph.

## Line breaks

You can break a line in the middle of a paragraph by writing two spaces at the end of a line as follows:

``` md
Here is the first line of a paragraph␣␣
and here is the second line of the paragraph.
```

This will produce the following output:

Here is the first line of a paragraph  
and here is the second line of the paragraph.


## Lists

You can write an unnumbered list as follows:

``` md
* This is the first item in the list
* Folowed by a second one
* And so on, until you have them all here
```

This will produce the following output:

* This is the first item in the list
* Folowed by a second one
* And so on, until you have them all here

You can also write a numbered list as follows:

``` md
1. This is the first item in the list
1. Folowed by a second one
1. And so on, until you have them all here
```

The first number sets the sequence starting number. Every other number is ignored, but teh sequence is used.  
So it will produce the following output:

1. This is the first item in the list
1. Folowed by a second one
1. And so on, until you have them all here

## Sections {.landscape}

You can write the heading of a second-level section as follows:

``` md
## Sections
```

This will produce the same output as the heading of this section.

To display a section in a landscape layout, write `{.landscape}` next to the section heading as follows:

``` md
## Sections {.landscape}
```

This will move the section to the next page and format it the same as this section.

To make a section unnumbered, write `{-}` next to the section heading as follows:

``` md
## Unnumbered section {-}
```

This is applied e.g. in the Revision History section.

## Section references {#section-references}

To reference a section from the text of the document, first write a section identifier such as `{#section-references}` next to the section heading such as follows:

``` md
## Section references {#section-references}
```

This will produce the same output as the heading of this section.

You can reference the section from the text of the document by writing `<#section:section-references>`. This will produce the following output: <#section:section-references>.

You can also create a clickable link to the section by writing `[displayed text](#section:section-references)`. This will produce the following output: [displayed text](#section:section-references).

## Figures {#figures}

You can display a figure from the `img/` folder as follows:

``` md
<<<<<<< HEAD
![label](ISTQB-original){width=3cm}
=======
![label](istqb-logo-default){width=3cm}
>>>>>>> 239d0be0
```

This will produce the following output:

<<<<<<< HEAD
![label](ISTQB-original){width=3cm}
=======
![label](istqb-logo-default){width=3cm}
>>>>>>> 239d0be0

Notice that we did't need to specify the suffix of the figure, it was guessed automatically.

You can add a caption to the figure as follows:

``` md
<<<<<<< HEAD
![another-label](ISTQB-original "Here is a caption describing the image."){width=3cm}
=======
![another-label](istqb-logo-default "Here is a caption describing the image."){width=3cm}
>>>>>>> 239d0be0
```

This will produce the following output:

<<<<<<< HEAD
![another-label](ISTQB-original "Here is a caption describing the image."){width=3cm}
=======
![another-label](istqb-logo-default "Here is a caption describing the image."){width=3cm}
>>>>>>> 239d0be0

You can reference a captioned figure from the text of the document by writing `<#figure:another-label>`. This will produce the following output: <#figure:another-label>.

## Tables

You can write a table as follows:

``` md
 | Right | Left | Center | Default |
 |------:|:-----|:------:|---------|
 |   12  |  12  |    12  |    12   |
 |  123  |  123 |   123  |   123   |
 |    1  |  1   |     1  |   1     |
```

This will produce the following output:

 | Right | Left | Center | Default |
 |------:|:-----|:------:|---------|
 |   12  |  12  |    12  |    12   |
 |  123  |  123 |   123  |   123   |
 |    1  |  1   |     1  |   1     |

The second line of the table allows you to define the formatting of columns.
Writing `---:`, `:---`, or `:--:` will cause the cells in the column to be typeset at their natural width with either right-aligned, left-aligned, or centered content.
Writing `----` will stretch the column to the page width and left-align its content.
If you write `----` for several columns, each will stretch to a uniform portion of the remaining page width.

You can add a caption to the table as follows:

``` md
 | Right | Left | Center | Default |
 |------:|:-----|:------:|---------|
 |   12  |  12  |    12  |    12   |
 |  123  |  123 |   123  |   123   |
 |    1  |  1   |     1  |   1     |

 : Here is a caption describing the table. {#label}
```

This will produce the following output:

 | Right | Left | Center | Default |
 |------:|:-----|:------:|---------|
 |   12  |  12  |    12  |    12   |
 |  123  |  123 |   123  |   123   |
 |    1  |  1   |     1  |   1     |

 : Here is a caption describing the table. {#label}

You can reference a captioned table from the text of the document by writing `<#table:label>`. This will produce the following output: <#table:label>.

## References {#references}

You can add five types of references to your documents: standards, ISTQB documents, books, journal articles, and web pages.

First, you would define the references in file `example-document/bibliography.bib` as follows:

``` bib
% Standards
@report{iso-iec:2022,
  institution = {International Organization for Standardization},
  title = {Software and systems engineering -- Software testing},
  subtitle = {Part 1: General Concepts},
  date = {2022-01},
  type = {Standard},
  volume = {2022}
}

% ISTQB documents
@misc{istqb:2023,
  title = {Certified Tester},
  subtitle = {Foundation Level Syllabus},
  date = {2023-04-21},
  note = {Version 4.0},
  keywords = {istqb}
}

% Books
@book{beizer:1990,
  author = {Boris Beizer},
  title = {Software Testing Techniques},
  year = {1990},
  publisher = {Van Nostrand Reinhold: Boston MA},
  volume = {2}
}

% Articles
@article{brykczynski:1992,
  author = {Bill Brykczynski},
  title = {A survey of software inspection checklists},
  year = {1992},
  journal = {{ACM SIGSOFT} Software Engineering Notes},
  volume = {24},
  number = {1},
  pages = {82-89}
}

% Further Reading
@online{marick:2013,
  author = {Brian Marick},
  title = {Exploration through Example},
  date = {2003-08-21},
  url = {http://www.exampler.com/old-blog/2003/08/21/},
  urldate = {2023-07-11}
}
```

You can cite the defined references in the text by writing `[@istqb:2023]`. This produces the following output: [@istqb:2023].
You can also add prefixes and suffixes to your references and chain several references together by writing `[see @beizer:1990, Chapter 5; @brykczynski:1992, Section 3]`.
This produces the following output: [see @beizer:1990, Chapter 5; @brykczynski:1992, Section 3].

Furthermore, if you want to use citations as the subject or the object of a sentence, you can write without parentheses: `@iso-iec:2022`. This produces the following output: @iso-iec:2022.
Several citations without parentheses can be stringed together by writing `@iso-iec:2022 @marick:2013`. This produces the following output: @iso-iec:2022 @marick:2013.

Cited references of all types except web pages are placed in section *References* at the end of each document.
Uncited references and web pages are placed in section *Further Reading* at the end of the document.

For further instructions on defining references, see the `Bib\LaTeX`{=tex} manual [@kime:2023, Chapter 2].

## Indexing

You can index terms by writing `[0-switch coverage]{.index}`, `[functional appropriateness]{.index}`, or `[component integration testing]{.index}`. This will produce the following output: [0-switch coverage]{.index}, [functional appropriateness]{.index}, or [component integration testing]{.index}.

Indexed terms are placed in section *Index* at the end of the document together with the page numbers on which the terms appeared.

# Architecture of the solution

This example document contains several files with different purpose and structure:

- `istqb.cls` and `markdownthemeistqb_syllabus.sty` are the `\LaTeX`{=tex} template for ISTQB documents:
    - `istqb.cls` defines the design and the `\LaTeX`{=tex} commands provided by the `\LaTeX`{=tex} template.
    - `markdownthemeistqb_syllabus.sty` defines the processing of YAML metadata and the mapping between markdown elements and `\LaTeX`{=tex} commands.
- `example.yml` is a YAML document that contains the metadata of the example document.
- `example.bib` is a `Bíb\LaTeX`{=tex} database with references, as discussed in <#section:references>.
- `example-*.md` are markdown documents that contain different parts of the text of the example document.
- `example.tex` is a `\LaTeX`{=tex} document that typesets the example document.

Here is the structure of file `example.tex`:

  1. The files `istqb.cls` and `markdownthemeistqb_syllabus.sty` with the `\LaTeX`{=tex} template are loaded:

     ``` tex
     \documentclass{istqb}
     \usepackage{markdown}
     \markdownSetup{
       import = {
         istqb/syllabus = metadata
       }
     }
     ```

  2. The file `example-document/metadata.yml` with the document metadata is loaded:

     ``` tex
     % Metadata
     \markdownInput[snippet=metadata]{example-document/metadata.yml}
     ```

  3. The file `example-document/bibliography.bib` with references is loaded:

     ``` tex
     % References
     \addbibresource{example-document/bibliography.bib}
     ```

     You may use more `\addbibresource` `\LaTeX`{=tex} commands to include additional `Bíb\LaTeX`{=tex} databases.

  4. The front matter is typeset, including the markdown documents `example-document/copyright.md` and `example-document/revisions.md`:

     ``` tex
     % Landing Page
     \istqblandingpage
    
     % Copyright Notice
     \markdownInput{example-document/copyright.md}
    
     % Revision History
     \markdownInput[texComments]{example-document/revisions.md}
    
     % Table of Contents
     \istqbtableofcontents
     ```

     Here, the `texComments` option is used to allow the breaking of long lines in the revision table using the percent sign (`%`).
     You may use more `\markdownInput` `\LaTeX`{=tex} commands to include additional markdown documents. For each `\markdownInput`
     command, you may provide options supported by the Markdown package for `\TeX`{=tex} [@novotny:2023] like `texComments` to alter the flavor
     of markdown used in the markdown document.

  5. The main matter of the document is typeset, including the markdown documents `example-document/intro.md` and `example-document/content.md`:

     ``` tex
     % Document Text
     \markdownInput{example-document/intro.md}
     \markdownInput{example-document/content.md}
     ```

     You may use more `\markdownInput` `\LaTeX`{=tex} commands to include additional markdown documents.

  6. The back matter of the document is typeset:

     ``` tex
     % Bibliography
     \nocite{*}  % Include references that are not cited in the text
     \printistqbbibliography
    
     % List of Tables
     \listoftables
    
     % List of Figures
     \listoffigures
    
     % Index
     \printindex
     ```

The example document also contains the directory `img/` with figures, as discussed in <#section:figures>.<|MERGE_RESOLUTION|>--- conflicted
+++ resolved
@@ -123,40 +123,24 @@
 You can display a figure from the `img/` folder as follows:
 
 ``` md
-<<<<<<< HEAD
-![label](ISTQB-original){width=3cm}
-=======
 ![label](istqb-logo-default){width=3cm}
->>>>>>> 239d0be0
-```
-
-This will produce the following output:
-
-<<<<<<< HEAD
-![label](ISTQB-original){width=3cm}
-=======
+```
+
+This will produce the following output:
+
 ![label](istqb-logo-default){width=3cm}
->>>>>>> 239d0be0
 
 Notice that we did't need to specify the suffix of the figure, it was guessed automatically.
 
 You can add a caption to the figure as follows:
 
 ``` md
-<<<<<<< HEAD
-![another-label](ISTQB-original "Here is a caption describing the image."){width=3cm}
-=======
 ![another-label](istqb-logo-default "Here is a caption describing the image."){width=3cm}
->>>>>>> 239d0be0
-```
-
-This will produce the following output:
-
-<<<<<<< HEAD
-![another-label](ISTQB-original "Here is a caption describing the image."){width=3cm}
-=======
+```
+
+This will produce the following output:
+
 ![another-label](istqb-logo-default "Here is a caption describing the image."){width=3cm}
->>>>>>> 239d0be0
 
 You can reference a captioned figure from the text of the document by writing `<#figure:another-label>`. This will produce the following output: <#figure:another-label>.
 
