--- conflicted
+++ resolved
@@ -43,7 +43,7 @@
         with:
           schema: schema/questions.yml
           target: sample-exam/questions.yml
-  build:
+    build:
     name: Build LaTeX documents
     needs:
       - validate
@@ -64,27 +64,17 @@
       - name: Compile LaTeX document example.tex
         run: latexmk -shell-escape -pdf -Werror example.tex
       - name: Compile LaTeX document atlas-syllabus.tex
-<<<<<<< HEAD
-        run: latexmk -shell-escape -pdf atlas-syllabus.tex
+        run: latexmk -shell-escape -pdf -Werror atlas-syllabus.tex
       - name: Compile LaTeX document atlas-body-of-knowledge.tex
-        run: latexmk -shell-escape -pdf atlas-body-of-knowledge.tex
+        run: latexmk -shell-escape -pdf -Werror atlas-body-of-knowledge.tex
       - name: Compile LaTeX document atlas-release-notes.tex
-        run: latexmk -shell-escape -pdf atlas-release-notes.tex
+        run: latexmk -shell-escape -pdf -Werror atlas-release-notes.tex
       - name: Compile LaTeX document atlas-accreditation-guidelines.tex
-        run: latexmk -shell-escape -pdf atlas-accreditation-guidelines.tex
+        run: latexmk -shell-escape -pdf -Werror atlas-accreditation-guidelines.tex
       - name: Compile LaTeX document atlas-sample-exam-questions.tex
-        run: latexmk -shell-escape -pdf atlas-sample-exam-questions.tex
+        run: latexmk -shell-escape -pdf -Werror atlas-sample-exam-questions.tex
       - name: Compile LaTeX document atlas-sample-exam-answers.tex
-        run: latexmk -shell-escape -pdf atlas-sample-exam-answers.tex
-=======
-        run: latexmk -shell-escape -pdf -Werror atlas-syllabus.tex
-      - name: Compile LaTeX document atlas-bok.tex
-        run: latexmk -shell-escape -pdf -Werror atlas-bok.tex
-      - name: Compile LaTeX document sample-exam-questions.tex
-        run: latexmk -shell-escape -pdf -Werror sample-exam-questions.tex
-      - name: Compile LaTeX document sample-exam-answers.tex
-        run: latexmk -shell-escape -pdf -Werror sample-exam-answers.tex
->>>>>>> 0fab5b00
+        run: latexmk -shell-escape -pdf -Werror atlas-sample-exam-answers.tex
       - name: Upload PDF documents
         uses: actions/upload-artifact@v3
         with:
@@ -95,7 +85,7 @@
             atlas-body-of-knowledge.pdf
             atlas-release-notes.pdf
             atlas-accreditation-guidelines.pdf
-            aatlas-sample-exam-questions.pdf
+            atlas-sample-exam-questions.pdf
             atlas-sample-exam-answers.pdf
       - name: Create a prerelease
         if: github.ref == 'refs/heads/main'
@@ -111,5 +101,5 @@
             atlas-body-of-knowledge.pdf
             atlas-release-notes.pdf
             atlas-accreditation-guidelines.pdf
-            aatlas-sample-exam-questions.pdf
+            atlas-sample-exam-questions.pdf
             atlas-sample-exam-answers.pdf